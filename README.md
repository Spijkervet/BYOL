--- conflicted
+++ resolved
@@ -33,7 +33,6 @@
 python3 main.py --nodes 1 --gpus 1
 ```
 
-<<<<<<< HEAD
 ### Results
 These are the top-1 accuracy of linear classifiers trained on the (frozen) representations learned by BYOL:
 
@@ -41,17 +40,15 @@
 | ------------- | ------------- | ------------- | ------------- | ------------- | ------------- | ------------- | ------------- | ------------- |
 | BYOL + linear eval.  | 192 | 224x224 | ResNet18 | 256 | 100 | Adam | _ | **0.828** | 
 | Logistic Regression | - | - | - | - | - | - | 0.358 | 0.389 |
-=======
 The pre-trained models are saved every *n* epochs in \*.pt files, the final model being `model-final.pt`
 
 ### Finetuning
-Finetuning a model (linear evaluation') on top of the pre-trained, frozen ResNet model can be done using:
+Finetuning a model ('linear evaluation') on top of the pre-trained, frozen ResNet model can be done using:
 ```
 python3 logistic_regression.py --model_path=./model_final.pt
 ```
 
 With `model_final.pt` being file containing the pre-trained network from the pre-training stage.
->>>>>>> 967a93a2
 
 ## Multi-GPU / Multi-node training
 Use `python3 main.py --gpus 2` to train e.g. on 2 GPU's, and `python3 main.py --gpus 2 --nodes 2` to train with 2 GPU's using 2 nodes.
